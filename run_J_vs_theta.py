--- conflicted
+++ resolved
@@ -29,13 +29,8 @@
 mu = 16.0
 Bs = [tl*5, tl*5, tl*5,tl*5,tl*5,tl*5, tl*5, tl*5,tl*5];
 thetas = np.array([0.0, np.pi/8, np.pi/4, 3*np.pi/8,np.pi/2, 5*np.pi/8, 3*np.pi/4, 7*np.pi/8, np.pi]);
-<<<<<<< HEAD
-Bs = [tl*5];
-thetas = np.array([0.0]);
-=======
 Bs = [tl*5,tl*5];
 thetas = np.array([0.0,np.pi]);
->>>>>>> ebb1d7ee
 phi = 0.0;
 
 #time info
