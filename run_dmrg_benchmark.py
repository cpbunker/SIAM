--- conflicted
+++ resolved
@@ -34,23 +34,13 @@
 
 
 # ASU fci code
-<<<<<<< HEAD
 params = 1.0, 0.4, -0.005, 0.0, -0.5, 1.0, B, theta
-=======
-#params = 1.0, 0.4, -0.005, 0.0, -0.5, 1.0, B, theta
->>>>>>> 36710ea0
 #siam_current.DotData(nleads,nelecs_ASU,tf,dt,phys_params = params, Rlead_pol = Rlead_pol, verbose = verbose);
 #f = "dat/DotData/spinpol/"+str(nleads[0])+"_1_"+str(nleads[1])+"_e"+str(sum(nelecs))+"_B"+str(B)+"_t"+str(theta)+"_Vg-0.5.npy"
 #plot.PlotObservables(f, nleads = nleads, splots = splots);
 
 # test ASU, dmrg code with std inputs
 
-<<<<<<< HEAD
-#params = 1.0, 0.4, -0.005, 0.0, -0.5, 1.0, B, theta
-#siam_current.DotDataDmrg(nleads,nelecs_ASU,tf,dt,phys_params = params, Rlead_pol = Rlead_pol, verbose = verbose);
-f = "dat/DotDataDMRG/spinpol/"+str(nleads[0])+"_1_"+str(nleads[1])+"_e"+str(sum(nelecs))+"_B"+str(B)+"_t"+str(theta)+"_Vg-0.5.npy"
-plot.PlotObservables(f, nleads = nleads, splots = splots);
-=======
 ti = time.time()
 params = 1.0, 0.4, -0.005, 0.0, -0.5, 1.0, B, theta
 siam_current.DotDataDmrg(nleads,nelecs_ASU,tf,dt,phys_params = params, Rlead_pol = Rlead_pol, verbose = verbose);
@@ -58,7 +48,6 @@
 print("\nElapsed time = ", tf - ti)
 #f = "dat/DotDataDMRG/spinpol/"+str(nleads[0])+"_1_"+str(nleads[1])+"_e"+str(sum(nelecs))+"_B"+str(B)+"_t"+str(theta)+"_Vg-0.5.npy"
 #plot.PlotObservables(f, nleads = nleads, splots = splots);
->>>>>>> 36710ea0
 
 
 
