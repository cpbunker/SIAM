--- conflicted
+++ resolved
@@ -294,18 +294,9 @@
         
         # compute observables
         Energy = np.real(compute_energy((d1a,d1b),(d2aa,d2ab,d2bb),eris));
-<<<<<<< HEAD
         Current = compute_current(i_dot, t_dot, (d1a,d1b),(d2aa,d2ab,d2bb),eris.mo_coeff, ci.norb, ASU = spinblind);
         Occupancy = compute_occ(i_dot,(d1a,d1b),(d2aa,d2ab,d2bb),eris.mo_coeff, ci.norb, ASU = spinblind);
         Sz = compute_Sz(i_dot,(d1a,d1b),(d2aa,d2ab,d2bb),eris.mo_coeff, ci.norb, ASU = spinblind);
-  
-=======
-        #Occupancy = compute_occ(i_dot,(d1a,d1b),(d2aa,d2ab,d2bb),eris.mo_coeff, ci.norb);
-        if spinblind: # differt operator for current in spin blind formalism
-            Current = compute_current_spinblind(i_dot, t_dot, (d1a,d1b),(d2aa,d2ab,d2bb),eris.mo_coeff, ci.norb);
-        else:
-            Current = compute_current(i_dot, t_dot, (d1a,d1b),(d2aa,d2ab,d2bb),eris.mo_coeff, ci.norb);
->>>>>>> 81131f8d
 
         if(verbose > 3):
             print("    time: ", i*dt, i_dot, " E = ",Energy);
