--- conflicted
+++ resolved
@@ -437,9 +437,4 @@
 
 if(__name__ == "__main__"):
 
-<<<<<<< HEAD
-    plot.PlotFiniteSize();
-=======
-    #DotCurrentPlot();
-    plot.PlotFiniteSize();
->>>>>>> c7c7184e
+    plot.PlotFiniteSize();